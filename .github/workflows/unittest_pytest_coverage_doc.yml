name: unittest_pytest_coverage_doc

on:
  push:
    branches: [ main ]

jobs:

  macos-1015_test:
    # https://github.com/actions/virtual-environments/blob/main/images/macos/macos-10.15-Readme.md
    runs-on: macos-10.15
    steps:
    - uses: actions/checkout@v3
    - name: check all modules available
      run: env python3 setup.py check_modules
    - name: install pfu
      run: sudo pip3 install .
    - name: run pfu
      run: |
        python3 --version
        which python3
        ls -lah /usr/local/bin/python*
        which pfu
        pfu -h
        pfu simscrub -h
        pfu create_checksum -h
        pfu check_checksum -h
        pfu replicate -h
        pfu speed_test -h
    - name: unittest
      run: env python3 setup.py run_unittest
    - name: install dependencies via pip3
      run: pip3 install wheel pytest pytest-cov pytest-xdist
    - name: pytest
      run: env python3 setup.py run_pytest --parallel --coverage

  macos-11_test:
    # https://github.com/actions/virtual-environments/blob/main/images/macos/macos-11-Readme.md
    runs-on: macos-11
    steps:
    - uses: actions/checkout@v3
    - name: check all modules available
      run: env python3 setup.py check_modules
    - name: install pfu
      run: sudo pip3 install .
    - name: run pfu
      run: |
        python3 --version
        which python3
        ls -lah /usr/local/bin/python*
        which pfu
        pfu -h
        pfu simscrub -h
        pfu create_checksum -h
        pfu check_checksum -h
        pfu replicate -h
        pfu speed_test -h
    - name: unittest
      run: env python3 setup.py run_unittest
    - name: install dependencies via pip3
      run: pip3 install wheel pytest pytest-cov pytest-xdist
    - name: pytest
      run: env python3 setup.py run_pytest --parallel --coverage

  macos-12_test:
    # https://github.com/actions/runner-images/blob/main/images/macos/macos-12-Readme.md
    runs-on: macos-12
    steps:
    - uses: actions/checkout@v3
    - name: check all modules available
      run: env python3 setup.py check_modules
    - name: install pfu
      run: sudo pip3 install .
    - name: run pfu
      run: |
        python3 --version
        which python3
        ls -lah /usr/local/bin/python*
        which pfu
        pfu -h
        pfu simscrub -h
        pfu create_checksum -h
        pfu check_checksum -h
        pfu replicate -h
        pfu speed_test -h
    - name: unittest
      run: env python3 setup.py run_unittest
    - name: install dependencies via pip3
      run: pip3 install wheel pytest pytest-cov pytest-xdist
    - name: pytest
      run: env python3 setup.py run_pytest --parallel --coverage

  freebsd_test:
    # https://github.com/marketplace/actions/freebsd-vm
    runs-on: macos-12
    name: run tests on FreeBSD
    steps:
    - uses: actions/checkout@v3
    - name: Test in FreeBSD
      id: test
      uses: vmactions/freebsd-vm@v0
      with:
        usesh: true
<<<<<<< HEAD
        prepare: pkg install -y devel/py-setuptools devel/py-pytest devel/py-pytest-cov devel/py-pytest-xdist shells/bash
=======
        prepare: pkg install -y devel/py-setuptools devel/py-pytest devel/py-pytest-cov devel/py-pip
>>>>>>> 7d3f5e59
        run: |
          set -e -x
          cat /etc/os-release
          freebsd-version
          pwd
          ls -lah
          whoami
          freebsd-version
<<<<<<< HEAD
          ls -lah /usr/local/bin/python*
          which python3.9
          python3.9 setup.py install --record installed_files.txt
=======
          which python3.9
          pip install .
>>>>>>> 7d3f5e59
          which pfu
          pfu -h
          pfu simscrub -h
          pfu create_checksum -h
          pfu check_checksum -h
          pfu replicate -h
          pfu speed_test -h
          python3.9 setup.py run_unittest
<<<<<<< HEAD
          python3.9 setup.py run_pytest --parallel --coverage
          cat installed_files.txt | xargs rm -rf && echo "uninstalled/removed: "$(cat installed_files.txt)
=======
          python3.9 setup.py run_pytest --coverage

  amd64_opensuse_leap_152_test:
    needs: pep8_check
    # https://github.com/daniel-mohr/amd64_opensuse_leap_15.2
    runs-on: ubuntu-latest
    name: opensuse leap 15.2
    steps:
      - name: Checkout
        uses: actions/checkout@v3
      - name: create test script for docker
        run: |
          echo "#!/bin/sh -l" > do_test
          echo "set -e -x" >> do_test
          echo "cat /etc/os-release" >> do_test
          echo "zypper --non-interactive install which python3 python3-setuptools python3-pytest python3-pytest-cov python3-pytest-xdist hashdeep" >> do_test
          echo "env python3 -V" >> do_test
          echo "env python3 setup.py check_modules" >> do_test
          echo "env python3 setup.py install" >> do_test
          echo "which pfu" >> do_test
          echo "pfu -h" >> do_test
          echo "pfu simscrub -h" >> do_test
          echo "pfu create_checksum -h" >> do_test
          echo "pfu check_checksum -h" >> do_test
          echo "pfu replicate -h" >> do_test
          echo "pfu speed_test -h" >> do_test
          echo "env python3 setup.py run_unittest" >> do_test
          echo "env python3 setup.py run_pytest --parallel --coverage" >> do_test
          chmod +x do_test
      - name: cat test script
        run: cat do_test
      - name: run my script in docker image
        uses:  daniel-mohr/amd64_opensuse_leap_15.2@v0
        with:
          cmdfile: ./do_test

  amd64_opensuse_leap_153_test:
    needs: pep8_check
    # https://github.com/daniel-mohr/amd64_opensuse_leap_15.3
    runs-on: ubuntu-latest
    name: opensuse leap 15.3
    steps:
      - name: Checkout
        uses: actions/checkout@v3
      - name: create test script for docker
        run: |
          echo "#!/bin/sh -l" > do_test
          echo "set -e -x" >> do_test
          echo "cat /etc/os-release" >> do_test
          echo "zypper --non-interactive install which python3 python3-setuptools python3-pytest python3-pytest-cov python3-pytest-xdist hashdeep" >> do_test
          echo "env python3 -V" >> do_test
          echo "env python3 setup.py check_modules" >> do_test
          echo "env python3 setup.py install" >> do_test
          echo "which pfu" >> do_test
          echo "pfu -h" >> do_test
          echo "pfu simscrub -h" >> do_test
          echo "pfu create_checksum -h" >> do_test
          echo "pfu check_checksum -h" >> do_test
          echo "pfu replicate -h" >> do_test
          echo "pfu speed_test -h" >> do_test
          echo "env python3 setup.py run_unittest" >> do_test
          echo "env python3 setup.py run_pytest --parallel --coverage" >> do_test
          chmod +x do_test
      - name: cat test script
        run: cat do_test
      - name: run my script in docker image
        uses:  daniel-mohr/amd64_opensuse_leap_15.3@v0
        with:
          cmdfile: ./do_test

  amd64_opensuse_leap_154_test:
    needs: pep8_check
    # https://github.com/daniel-mohr/amd64_opensuse_leap_15.4
    runs-on: ubuntu-latest
    name: opensuse leap 15.4
    steps:
      - name: Checkout
        uses: actions/checkout@v3
      - name: create test script for docker
        run: |
          echo "#!/bin/sh -l" > do_test
          echo "set -e -x" >> do_test
          echo "cat /etc/os-release" >> do_test
          echo "zypper --non-interactive install which python3 python3-setuptools python3-pytest python3-pytest-cov python3-pytest-xdist hashdeep" >> do_test
          echo "env python3 -V" >> do_test
          echo "env python3 setup.py check_modules" >> do_test
          echo "env python3 setup.py install" >> do_test
          echo "which pfu" >> do_test
          echo "pfu -h" >> do_test
          echo "pfu simscrub -h" >> do_test
          echo "pfu create_checksum -h" >> do_test
          echo "pfu check_checksum -h" >> do_test
          echo "pfu replicate -h" >> do_test
          echo "pfu speed_test -h" >> do_test
          echo "env python3 setup.py run_unittest" >> do_test
          echo "env python3 setup.py run_pytest --parallel --coverage" >> do_test
          chmod +x do_test
      - name: cat test script
        run: cat do_test
      - name: run my script in docker image
        uses:  daniel-mohr/amd64_opensuse_leap_15.4@v0
        with:
          cmdfile: ./do_test

  amd64_opensuse_leap_155_test:
    needs: pep8_check
    # https://github.com/daniel-mohr/amd64_opensuse_leap_15.5
    runs-on: ubuntu-latest
    name: opensuse leap 15.5
    steps:
      - name: Checkout
        uses: actions/checkout@v3
      - name: create test script for docker
        run: |
          echo "#!/bin/sh -l" > do_test
          echo "set -e -x" >> do_test
          echo "cat /etc/os-release" >> do_test
          echo "zypper --non-interactive install which python3 python3-setuptools python3-pytest python3-pytest-cov python3-pytest-xdist hashdeep" >> do_test
          echo "env python3 -V" >> do_test
          echo "env python3 setup.py check_modules" >> do_test
          echo "env python3 setup.py install" >> do_test
          echo "which pfu" >> do_test
          echo "pfu -h" >> do_test
          echo "pfu simscrub -h" >> do_test
          echo "pfu create_checksum -h" >> do_test
          echo "pfu check_checksum -h" >> do_test
          echo "pfu replicate -h" >> do_test
          echo "pfu speed_test -h" >> do_test
          echo "env python3 setup.py run_unittest" >> do_test
          echo "env python3 setup.py run_pytest --parallel --coverage" >> do_test
          chmod +x do_test
      - name: cat test script
        run: cat do_test
      - name: run my script in docker image
        uses:  daniel-mohr/amd64_opensuse_leap_15.5@v0
        with:
          cmdfile: ./do_test

  amd64_opensuse_leap_latest_test:
    needs: pep8_check
    # https://github.com/daniel-mohr/amd64_opensuse_leap_latest
    runs-on: ubuntu-latest
    name: opensuse leap latest
    steps:
      - name: Checkout
        uses: actions/checkout@v3
      - name: create test script for docker
        run: |
          echo "#!/bin/sh -l" > do_test
          echo "set -e -x" >> do_test
          echo "cat /etc/os-release" >> do_test
          echo "zypper --non-interactive install which python3 python3-setuptools python3-pytest python3-pytest-cov python3-pytest-xdist hashdeep" >> do_test
          echo "env python3 -V" >> do_test
          echo "env python3 setup.py check_modules" >> do_test
          echo "env python3 setup.py install" >> do_test
          echo "which pfu" >> do_test
          echo "pfu -h" >> do_test
          echo "pfu simscrub -h" >> do_test
          echo "pfu create_checksum -h" >> do_test
          echo "pfu check_checksum -h" >> do_test
          echo "pfu replicate -h" >> do_test
          echo "pfu speed_test -h" >> do_test
          echo "env python3 setup.py run_unittest" >> do_test
          echo "env python3 setup.py run_pytest --parallel --coverage" >> do_test
          chmod +x do_test
      - name: cat test script
        run: cat do_test
      - name: run my script in docker image
        uses:  daniel-mohr/amd64_opensuse_leap_latest@v1
        with:
          cmdfile: ./do_test

  i386_debian_latest_test:
    needs: pep8_check
    # https://github.com/daniel-mohr/i386_debian_latest
    runs-on: ubuntu-latest
    steps:
      - name: Checkout
        uses: actions/checkout@v3
      - name: create test script for docker
        run: |
          echo "#!/bin/sh -l" > do_test
          echo "set -e -x" >> do_test
          echo "cat /etc/os-release" >> do_test
          echo "DEBIAN_FRONTEND=noninteractive apt-get install -q -y python3-setuptools python3-pip hashdeep python3-pytest python3-pytest-cov python3-pytest-xdist" >> do_test
          echo "env python3 setup.py check_modules" >> do_test
          echo "pip3 install ." >> do_test
          echo "which pfu" >> do_test
          echo "pfu -h" >> do_test
          echo "pfu simscrub -h" >> do_test
          echo "pfu create_checksum -h" >> do_test
          echo "pfu check_checksum -h" >> do_test
          echo "pfu replicate -h" >> do_test
          echo "pfu speed_test -h" >> do_test
          echo "env python3 setup.py run_unittest" >> do_test
          echo "env python3 setup.py run_pytest --parallel --coverage" >> do_test
          chmod +x do_test
      - name: cat test script
        run: cat do_test
      - name: run my script in docker image
        uses:  daniel-mohr/i386_debian_latest@v0
        with:
          cmdfile: ./do_test
>>>>>>> 7d3f5e59
<|MERGE_RESOLUTION|>--- conflicted
+++ resolved
@@ -2,11 +2,77 @@
 
 on:
   push:
-    branches: [ main ]
+    branches: [ master ]
+  pull_request:
+    branches: [ master ]
 
 jobs:
 
+  pep8_check:
+    # https://github.com/actions/virtual-environments/blob/main/images/linux/Ubuntu2004-README.md
+    runs-on: ubuntu-latest
+    steps:
+    - uses: actions/checkout@v3
+    - name: apt-get update
+      run: sudo apt-get update
+    - name: install dependencies for PEP 8 code style check (ubuntu packages)
+      run: sudo apt-get install pep8 python3-pytest
+    - name: check PEP 8 code style
+      run: pep8 --show-source --show-pep8 --statistics $(find -name "*.py")
+    - name: install pylint
+      run: pip install pylint
+    - name: run pylint
+      run: |
+        pylint --version
+        pylint --persistent n $(find -name "*.py")
+        echo -e "\nskipped files: \n$(grep -irl skip-file *)"
+
+  ubuntu_test_doc:
+    needs: pep8_check
+    strategy:
+      matrix:
+        # https://github.com/actions/virtual-environments/blob/main/images/linux/Ubuntu1804-README.md
+        # https://github.com/actions/virtual-environments/blob/main/images/linux/Ubuntu2004-README.md
+        # we could also use: ubuntu-latest
+        os: [ubuntu-20.04, ubuntu-22.04, ubuntu-latest]
+        install_method: [basic, pip]
+    runs-on: ${{ matrix.os }}
+    steps:
+    - uses: actions/checkout@v3
+    - name: apt-get update
+      run: sudo apt-get update
+    - name: install dependencies (ubuntu packages)
+      if: matrix.install_method == 'basic'
+      run: sudo apt-get install python3-setuptools hashdeep
+    - name: install dependencies (ubuntu packages)
+      if: matrix.install_method == 'pip'
+      run: sudo apt-get install python3-setuptools python3-pip hashdeep
+    - name: check all modules available
+      run: env python3 setup.py check_modules
+    - name: install pfu with python
+      if: matrix.install_method == 'basic'
+      run: sudo python3 setup.py install
+    - name: install pfu with pip
+      if: matrix.install_method == 'pip'
+      run: sudo pip3 install .
+    - name: run pfu
+      run: |
+        which pfu
+        pfu -h
+        pfu simscrub -h
+        pfu create_checksum -h
+        pfu check_checksum -h
+        pfu replicate -h
+        pfu speed_test -h
+    - name: unittest
+      run: env python3 setup.py run_unittest
+    - name: install dependencies for pytest (ubuntu packages)
+      run: sudo apt-get install python3-pytest python3-pytest-cov python3-pytest-xdist
+    - name: pytest
+      run: env python3 setup.py run_pytest --parallel --coverage
+
   macos-1015_test:
+    needs: pep8_check
     # https://github.com/actions/virtual-environments/blob/main/images/macos/macos-10.15-Readme.md
     runs-on: macos-10.15
     steps:
@@ -17,9 +83,6 @@
       run: sudo pip3 install .
     - name: run pfu
       run: |
-        python3 --version
-        which python3
-        ls -lah /usr/local/bin/python*
         which pfu
         pfu -h
         pfu simscrub -h
@@ -35,6 +98,7 @@
       run: env python3 setup.py run_pytest --parallel --coverage
 
   macos-11_test:
+    needs: pep8_check
     # https://github.com/actions/virtual-environments/blob/main/images/macos/macos-11-Readme.md
     runs-on: macos-11
     steps:
@@ -45,9 +109,6 @@
       run: sudo pip3 install .
     - name: run pfu
       run: |
-        python3 --version
-        which python3
-        ls -lah /usr/local/bin/python*
         which pfu
         pfu -h
         pfu simscrub -h
@@ -63,6 +124,7 @@
       run: env python3 setup.py run_pytest --parallel --coverage
 
   macos-12_test:
+    needs: pep8_check
     # https://github.com/actions/runner-images/blob/main/images/macos/macos-12-Readme.md
     runs-on: macos-12
     steps:
@@ -73,9 +135,6 @@
       run: sudo pip3 install .
     - name: run pfu
       run: |
-        python3 --version
-        which python3
-        ls -lah /usr/local/bin/python*
         which pfu
         pfu -h
         pfu simscrub -h
@@ -90,7 +149,42 @@
     - name: pytest
       run: env python3 setup.py run_pytest --parallel --coverage
 
+  windows_test:
+    needs: pep8_check
+    strategy:
+      matrix:
+        # we need setuputils to create binaries for windows
+        # https://github.com/actions/virtual-environments/blob/main/images/win/Windows2016-Readme.md
+        # https://github.com/actions/virtual-environments/blob/main/images/win/Windows2019-Readme.md
+        os: [windows-2019, windows-2022]
+    runs-on: ${{ matrix.os }}
+    steps:
+    - uses: actions/checkout@v3
+    - name: conda init powershell
+      run: |
+        &($env:CONDA + "\Scripts\conda") init powershell
+    - name: install dependencies via conda
+      run: conda install -c conda-forge python pytest pytest-cov pytest-xdist
+    - name: check all modules available
+      run: python setup.py check_modules
+    - name: install pfu
+      run: python setup.py install
+    - name: run pfu
+      run: |
+        Get-Command pfu
+        pfu -h
+        pfu simscrub -h
+        pfu create_checksum -h
+        pfu check_checksum -h
+        pfu replicate -h
+        pfu speed_test -h
+    - name: unittest
+      run: python setup.py run_unittest
+    - name: pytest
+      run: python setup.py run_pytest --parallel --coverage
+
   freebsd_test:
+    needs: pep8_check
     # https://github.com/marketplace/actions/freebsd-vm
     runs-on: macos-12
     name: run tests on FreeBSD
@@ -101,11 +195,7 @@
       uses: vmactions/freebsd-vm@v0
       with:
         usesh: true
-<<<<<<< HEAD
-        prepare: pkg install -y devel/py-setuptools devel/py-pytest devel/py-pytest-cov devel/py-pytest-xdist shells/bash
-=======
         prepare: pkg install -y devel/py-setuptools devel/py-pytest devel/py-pytest-cov devel/py-pip
->>>>>>> 7d3f5e59
         run: |
           set -e -x
           cat /etc/os-release
@@ -114,14 +204,8 @@
           ls -lah
           whoami
           freebsd-version
-<<<<<<< HEAD
-          ls -lah /usr/local/bin/python*
-          which python3.9
-          python3.9 setup.py install --record installed_files.txt
-=======
           which python3.9
           pip install .
->>>>>>> 7d3f5e59
           which pfu
           pfu -h
           pfu simscrub -h
@@ -130,10 +214,6 @@
           pfu replicate -h
           pfu speed_test -h
           python3.9 setup.py run_unittest
-<<<<<<< HEAD
-          python3.9 setup.py run_pytest --parallel --coverage
-          cat installed_files.txt | xargs rm -rf && echo "uninstalled/removed: "$(cat installed_files.txt)
-=======
           python3.9 setup.py run_pytest --coverage
 
   amd64_opensuse_leap_152_test:
@@ -336,5 +416,4 @@
       - name: run my script in docker image
         uses:  daniel-mohr/i386_debian_latest@v0
         with:
-          cmdfile: ./do_test
->>>>>>> 7d3f5e59
+          cmdfile: ./do_test